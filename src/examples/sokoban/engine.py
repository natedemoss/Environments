from __future__ import annotations
from typing import Optional, Dict, Any, Tuple, List, cast

from src.environment.shared_engine import GetObservationCallable, InternalObservation
from src.stateful.engine import StatefulEngine, StatefulEngineSnapshot
from src.tasks.core import TaskInstance
import numpy as np
from dataclasses import dataclass, field
from examples.sokoban.taskset import (
    SokobanTaskInstance,
)  # Assuming this is where SokobanTaskInstance is defined
from src.reproducibility.core import IReproducibleEngine  # Added import
import logging
from gymnasium.utils import seeding
from pydantic import BaseModel
from src.environment.rewards.core import RewardStack, RewardComponent
from gym_sokoban.envs.sokoban_env import ACTION_LOOKUP, SokobanEnv as GymSokobanEnv

# Configure logging for debugging SokobanEngine steps
logger = logging.getLogger(__name__)
logging.basicConfig(level=logging.DEBUG)
# Suppress verbose PIL debug logs
logging.getLogger("PIL").setLevel(logging.WARNING)

# --- Action Mapping ---
ACTION_STRING_TO_INT: Dict[str, int] = {
    "no operation": 0,
    "push up": 1,
    "push down": 2,
    "push left": 3,
    "push right": 4,
    "move up": 5,
    "move down": 6,
    "move left": 7,
    "move right": 8,
}
INT_TO_ACTION_STRING: Dict[int, str] = {v: k for k, v in ACTION_STRING_TO_INT.items()}


@dataclass
class SokobanEngineSnapshot(StatefulEngineSnapshot):
    task_instance_dict: Dict
    engine_snapshot: Dict


@dataclass
class SokobanPublicState:
    dim_room: Tuple[int, int]
    room_fixed: np.ndarray  # numpy kinda sucks
    room_state: np.ndarray
    player_position: Tuple[int, int]
    boxes_on_target: int
    num_steps: int
    max_steps: int
    last_action_name: str
    num_boxes: int
    error_info: Optional[str] = None

    def diff(self, prev_state: "SokobanPublicState") -> Dict[str, Any]:
        changes: Dict[str, Any] = {}
        for field in self.__dataclass_fields__:  # type: ignore[attr-defined]
            new_v, old_v = getattr(self, field), getattr(prev_state, field)
            if isinstance(new_v, np.ndarray):
                if not np.array_equal(new_v, old_v):
                    changes[field] = True
            elif new_v != old_v:
                changes[field] = (old_v, new_v)
        return changes

    @property
    def room_text(self) -> str:
        """ASCII visualization of the room state"""
        return _grid_to_text(self.room_state)


@dataclass
class SokobanPrivateState:
    reward_last: float
    total_reward: float
    terminated: bool
    truncated: bool
    rng_state: dict | None = None

    def diff(self, prev_state: "SokobanPrivateState") -> Dict[str, Any]:
        changes: Dict[str, Any] = {}
        for field in self.__dataclass_fields__:  # type: ignore[attr-defined]
            new_v, old_v = getattr(self, field), getattr(prev_state, field)
            if new_v != old_v:
                changes[field] = (old_v, new_v)
        return changes


# Note - just how we roll! Show your agent whatever state you want
# Close to original
def _grid_to_text(grid: np.ndarray) -> str:
    """Pretty 3-char glyphs for each cell – same lookup the legacy renderer used."""
    return "\n".join(
        "".join(GRID_LOOKUP.get(int(cell), "?") for cell in row)  # type: ignore[arg-type]
        for row in grid
    )


class SynthSokobanObservationCallable(GetObservationCallable):
    def __init__(self):
        pass

    async def get_observation(
        self, pub: SokobanPublicState, priv: SokobanPrivateState
    ) -> InternalObservation:  # type: ignore[override]
        board_txt = _grid_to_text(pub.room_state)
        return {
            "room_text": board_txt,
            "player_position": tuple(map(int, pub.player_position)),
            "boxes_on_target": int(pub.boxes_on_target),
            "steps_taken": int(pub.num_steps),
            "max_steps": int(pub.max_steps),
            "last_action": pub.last_action_name,
            "reward_last": float(priv.reward_last),
            "total_reward": float(priv.total_reward),
            "terminated": bool(priv.terminated),
            "truncated": bool(priv.truncated),
            "num_boxes": int(pub.num_boxes),
        }


# Close to original
class SynthSokobanCheckpointObservationCallable(GetObservationCallable):
    """
    Snapshot emitted once after the episode finishes.
    Mirrors the legacy 'final_observation' concept: full board + final tallies.
    """

    def __init__(self):
        pass

    async def get_observation(
        self, pub: SokobanPublicState, priv: SokobanPrivateState
    ) -> InternalObservation:  # type: ignore[override]
        board_txt = _grid_to_text(pub.room_state)
        return {
            "room_text_final": board_txt,
            "boxes_on_target_final": int(pub.boxes_on_target),
            "steps_taken_final": int(pub.num_steps),
            "total_reward": float(priv.total_reward),
            "terminated": bool(priv.terminated),
            "truncated": bool(priv.truncated),
            "num_boxes": int(pub.num_boxes),
        }


# Think of engine as the actual logic, then with hooks to update the public and private state
# Note - I don't really want to split up the transformation/engine logic from the instance information. There's already quite a bit of abstraction, so let's make the hard call here. I observe that this class does combine the responsibility of tracking engine state AND containing dynamics, but I think it's fine.


GRID_LOOKUP = {0: " # ", 1: " _ ", 2: " O ", 3: " √ ", 4: " X ", 5: " P ", 6: " S "}


def _count_boxes_on_target(room_state: np.ndarray) -> int:
    """Return number of boxes currently sitting on target tiles."""
    return int(np.sum(room_state == 3))


def package_sokoban_env_from_engine_snapshot(
    engine_snapshot: Dict[str, Any],
) -> GymSokobanEnv:
    """Instantiate SokobanEnv and load every field from a saved-state dict."""
    # 1. create empty env (skip reset)
    env = GymSokobanEnv(
        dim_room=tuple(engine_snapshot["dim_room"]),
        max_steps=engine_snapshot.get("max_steps", 120),
        num_boxes=engine_snapshot.get("num_boxes", 1),
        reset=False,
    )

    # 2. restore core grids
    env.room_fixed = np.asarray(engine_snapshot["room_fixed"], dtype=int)
    env.room_state = np.asarray(engine_snapshot["room_state"], dtype=int)

    # 3. restore auxiliary data
    raw_map = engine_snapshot.get("box_mapping", {})
    if isinstance(raw_map, list):  # list-of-dict form
        env.box_mapping = {tuple(e["original"]): tuple(e["current"]) for e in raw_map}
    else:  # string-keyed dict form
        env.box_mapping = {
            tuple(map(int, k.strip("[]").split(","))): tuple(v)
            for k, v in raw_map.items()
        }

    env.player_position = np.argwhere(env.room_state == 5)[0]
    env.num_env_steps = engine_snapshot.get("num_env_steps", 0)
    env.boxes_on_target = engine_snapshot.get(
        "boxes_on_target", int(np.sum(env.room_state == 3))
    )
    env.reward_last = engine_snapshot.get("reward_last", 0)

    # 4. restore RNG (if provided)
    rng = engine_snapshot.get("np_random_state")
    if rng:
        env.seed()  # init env.np_random
        env.np_random.set_state(
            (
                rng["key"],
                np.array(rng["state"], dtype=np.uint32),
                rng["pos"],
                0,  # has_gauss
                0.0,  # cached_gaussian
            )
        )

    return env


# --- Reward Components ---
class SokobanGoalAchievedComponent(RewardComponent):
    async def score(self, state: "SokobanPublicState", action: Any) -> float:
        if state.boxes_on_target == state.num_boxes:
            return 1.0
        return 0.0


class SokobanStepPenaltyComponent(RewardComponent):
    def __init__(self, penalty: float = -0.01):
        super().__init__()
        self.penalty = penalty
        self.weight = 1.0

    async def score(self, state: Any, action: Any) -> float:
        return self.penalty


class SokobanEngine(StatefulEngine, IReproducibleEngine):
    task_instance: TaskInstance
    package_sokoban_env: GymSokobanEnv

    # sokoban stuff

    def __init__(self, task_instance: TaskInstance):
        self.task_instance = task_instance
        self._total_reward = 0.0  # Initialize total_reward
        self._current_action_for_reward: Optional[int] = None
        self.reward_stack = RewardStack(
            components=[
                SokobanGoalAchievedComponent(),
                SokobanStepPenaltyComponent(penalty=-0.01),
            ]
        )

        init_snap: dict | None = getattr(
            self.task_instance, "initial_engine_snapshot", None
        )

        if init_snap:
            # Initialize package_sokoban_env here using the snapshot
            self.package_sokoban_env = package_sokoban_env_from_engine_snapshot(
                init_snap
            )
            # Ensure counters are consistent with the snapshot state
            self.package_sokoban_env.boxes_on_target = _count_boxes_on_target(
                self.package_sokoban_env.room_state
            )
        else:
            # If no snapshot, create a default PackageSokobanEnv.
            # This ensures the attribute exists immediately.
            # _reset_engine will later properly reset/reconfigure it.
            # Using defaults that are common or match SIMPLE_SNAPSHOT for robustness.
            default_dim_room = (4, 4)
            default_max_steps = 10
            default_num_boxes = 1

            dim_param = default_dim_room
            max_steps_param = default_max_steps
            num_boxes_param = default_num_boxes

            if (
                hasattr(self.task_instance, "metadata")
                and self.task_instance.metadata is not None
            ):
                meta = self.task_instance.metadata
                dim_param = tuple(getattr(meta, "dim_room", default_dim_room))
                max_steps_param = getattr(meta, "max_steps", default_max_steps)
                # num_boxes might be part of puzzle_id or other metadata, using default for simplicity here.

            self.package_sokoban_env = GymSokobanEnv(
                dim_room=dim_param,
                max_steps=max_steps_param,
                num_boxes=num_boxes_param,
                reset=True,  # Must reset if creating from scratch
            )

    # gives the observation!
    # also final rewards when those are passed in
    async def _render(
        self,
        private_state: SokobanPrivateState,
        public_state: SokobanPublicState,
        get_observation: Optional[GetObservationCallable] = None,
    ) -> str:
        """
        1. choose the observation callable (default = SynthSokobanObservationCallable)
        2. fetch obs via callable(pub, priv)
        3. if callable returned a dict -> pretty-print board + footer
           if str -> forward unchanged
        """
        # 1 – pick callable
        obs_cb = get_observation or SynthSokobanObservationCallable()

        # 2 – pull observation
        obs = await obs_cb.get_observation(public_state, private_state)

        # 3 – stringify
        if isinstance(obs, str):
            return obs

        if isinstance(obs, dict):
            board_txt = (
                obs.get("room_text")
                or obs.get("room_text_final")
                or _grid_to_text(public_state.room_state)
            )
            footer = (
                f"steps: {public_state.num_steps}/{public_state.max_steps} | "
                f"boxes✓: {public_state.boxes_on_target} | "
                f"last_r: {private_state.reward_last:.2f} | "
                f"total_r: {private_state.total_reward:.2f}"
            )
            return f"{board_txt}\n{footer}"

        # unknown payload type -> fallback
        return str(obs)

    # yields private state, public state
    async def _step_engine(
        self, action: int
    ) -> Tuple[SokobanPrivateState, SokobanPublicState]:
        self._current_action_for_reward = action  # Set context for reward

        # --- Run underlying package environment step ---
        # The raw reward from package_sokoban_env.step() will be ignored,
        # as we are now using our RewardStack for a more structured reward calculation.
        obs_raw, _, terminated_gym, info = self.package_sokoban_env.step(action)

<<<<<<< HEAD
        # Fix: recalculate correct boxes on target after underlying env step
        self.package_sokoban_env.boxes_on_target = _count_boxes_on_target(self.package_sokoban_env.room_state)

        # --- Construct current public state (needed for RewardStack and for observation) --- 
=======
        # --- Construct current public state (needed for RewardStack and for observation) ---
>>>>>>> 2a4aac6f
        current_pub_state = SokobanPublicState(
            dim_room=self.package_sokoban_env.dim_room,
            room_fixed=self.package_sokoban_env.room_fixed.copy(),
            room_state=self.package_sokoban_env.room_state.copy(),
            player_position=tuple(self.package_sokoban_env.player_position),
            boxes_on_target=self.package_sokoban_env.boxes_on_target,
            num_steps=self.package_sokoban_env.num_env_steps,
            max_steps=self.package_sokoban_env.max_steps,
            last_action_name=ACTION_LOOKUP.get(action, "Unknown"),
            num_boxes=self.package_sokoban_env.num_boxes,
        )

        # --- Calculate reward using RewardStack ---
        # The 'state' for reward components is current_pub_state.
        # The 'action' for reward components is the raw agent action.
        reward_from_stack = await self.reward_stack.step_reward(
            state=current_pub_state, action=self._current_action_for_reward
        )
        self._current_action_for_reward = None  # Reset context

        self._total_reward += reward_from_stack
        # Update reward_last on the package_sokoban_env if it's used by its internal logic or for direct inspection.
        # However, the authoritative reward for our framework is reward_from_stack.
        self.package_sokoban_env.reward_last = reward_from_stack

        # --- Determine terminated and truncated status based on gym env and game logic ---
        solved = (
            self.package_sokoban_env.boxes_on_target
            == self.package_sokoban_env.num_boxes
        )
        terminated = (
            terminated_gym or solved
        )  # terminated_gym from underlying env, or solved state
        # If underlying env says terminated due to max_steps, it is truncation for us.
        # If solved, it's termination. Otherwise, depends on max_steps.
        truncated = (
            self.package_sokoban_env.num_env_steps >= self.package_sokoban_env.max_steps
        ) and not solved
        if solved:
            terminated = True  # Ensure solved always terminates
            truncated = False  # Cannot be truncated if solved

        priv = SokobanPrivateState(
            reward_last=reward_from_stack,
            total_reward=self._total_reward,
            terminated=terminated,
            truncated=truncated,
        )
        return priv, current_pub_state

    async def _reset_engine(
        self, *, seed: int | None = None
    ) -> Tuple[SokobanPrivateState, SokobanPublicState]:
        """
        (Re)build the wrapped PackageSokobanEnv in a fresh state.

        1.  Decide whether we have an initial snapshot in the TaskInstance.
        2.  If yes → hydrate env from it; otherwise call env.reset(seed).
        3.  Zero-out cumulative reward and emit fresh state objects.
        """
        self._total_reward = 0.0
        self._current_action_for_reward = None

        init_snap: dict | None = getattr(self.task_instance, "initial_engine_snapshot")

        if init_snap:
            self.package_sokoban_env = package_sokoban_env_from_engine_snapshot(
                init_snap
            )
            # ensure counter correct even if snapshot was stale
            self.package_sokoban_env.boxes_on_target = _count_boxes_on_target(
                self.package_sokoban_env.room_state
            )
        else:
            raise Exception
            # # brand-new level — pull dimensions / boxes from task config if present
            # cfg = getattr(self.task_instance, "config", {})
            # self.package_sokoban_env = PackageSokobanEnv(
            #     dim_room=tuple(cfg.get("dim_room", (5, 5))),
            #     max_steps=cfg.get("max_steps", 120),
            #     num_boxes=cfg.get("num_boxes", 1),
            # )
            # _ = self.package_sokoban_env.reset()

        # build first public/private views
        priv = SokobanPrivateState(
            reward_last=0.0,
            total_reward=0.0,
            terminated=False,
            truncated=False,
            rng_state=self.package_sokoban_env.np_random.bit_generator.state,
        )
        pub = SokobanPublicState(
            dim_room=self.package_sokoban_env.dim_room,
            room_fixed=self.package_sokoban_env.room_fixed.copy(),
            room_state=self.package_sokoban_env.room_state.copy(),
            player_position=tuple(self.package_sokoban_env.player_position),
            boxes_on_target=self.package_sokoban_env.boxes_on_target,
            num_steps=self.package_sokoban_env.num_env_steps,
            max_steps=self.package_sokoban_env.max_steps,
            last_action_name="Initial",
            num_boxes=self.package_sokoban_env.num_boxes,
        )
        return priv, pub

    async def _serialize_engine(self) -> SokobanEngineSnapshot:
        """Dump wrapped env + task_instance into a JSON-ready snapshot."""
        env = self.package_sokoban_env

        # helper – numpy RNG → dict
        def _rng_state(e):
            state = e.np_random.bit_generator.state
            state["state"] = state["state"].tolist()
            return state

        snap: Dict[str, Any] = {
            "dim_room": list(env.dim_room),
            "max_steps": env.max_steps,
            "num_boxes": env.num_boxes,
            "room_fixed": env.room_fixed.tolist(),
            "room_state": env.room_state.tolist(),
            "box_mapping": [
                {"original": list(k), "current": list(v)}
                for k, v in env.box_mapping.items()
            ],
            "player_position": env.player_position.tolist(),
            "num_env_steps": env.num_env_steps,
            "boxes_on_target": env.boxes_on_target,
            "reward_last": env.reward_last,
            "total_reward": getattr(self, "_total_reward", 0.0),
            # "np_random_state": _rng_state(env), # Assuming _rng_state is defined if needed
        }

        # Serialize the TaskInstance using its own serialize method
        task_instance_dict = await self.task_instance.serialize()

        return SokobanEngineSnapshot(
            task_instance_dict=task_instance_dict,  # Store serialized TaskInstance
            engine_snapshot=snap,
        )

    @classmethod
    async def _deserialize_engine(
        cls, sokoban_engine_snapshot: "SokobanEngineSnapshot"
    ) -> "SokobanEngine":
        """
        Recreate a SokobanEngine (including wrapped env and TaskInstance) from a snapshot blob.
        """
        # --- 1. rebuild TaskInstance ----------------------------------- #
        # Use the concrete SokobanTaskInstance.deserialize method
        instance = await SokobanTaskInstance.deserialize(
            sokoban_engine_snapshot.task_instance_dict
        )

        # --- 2. create engine shell ------------------------------------ #
        engine = cls.__new__(cls)  # bypass __init__
        StatefulEngine.__init__(engine)  # initialise mix-in parts
        engine.task_instance = instance  # assign restored TaskInstance

        # --- 3. initialize attributes that are normally set in __init__ --- #
        engine._current_action_for_reward = None
        engine.reward_stack = RewardStack(components=[
            SokobanGoalAchievedComponent(),
            SokobanStepPenaltyComponent(penalty=-0.01)
        ])

        # --- 4. hydrate env & counters --------------------------------- #
        engine.package_sokoban_env = package_sokoban_env_from_engine_snapshot(
            sokoban_engine_snapshot.engine_snapshot
        )
        engine._total_reward = sokoban_engine_snapshot.engine_snapshot.get(
            "total_reward", 0.0
        )
        return engine

    def get_current_states_for_observation(
        self,
    ) -> Tuple[SokobanPrivateState, SokobanPublicState]:
        # Helper to get current state without advancing engine, useful for error in Environment.step
        terminated = bool(
            self.package_sokoban_env.boxes_on_target
            == self.package_sokoban_env.num_boxes
        )
        truncated = bool(
            self.package_sokoban_env.num_env_steps >= self.package_sokoban_env.max_steps
        )
        priv = SokobanPrivateState(
            reward_last=self.package_sokoban_env.reward_last,  # Last known reward
            total_reward=self._total_reward,
            terminated=terminated,
            truncated=truncated,
        )
        pub = SokobanPublicState(
            dim_room=self.package_sokoban_env.dim_room,
            room_fixed=self.package_sokoban_env.room_fixed.copy(),
            room_state=self.package_sokoban_env.room_state.copy(),
            player_position=tuple(self.package_sokoban_env.player_position),
            boxes_on_target=self.package_sokoban_env.boxes_on_target,
            num_steps=self.package_sokoban_env.num_env_steps,
            max_steps=self.package_sokoban_env.max_steps,
            last_action_name=ACTION_LOOKUP.get(
                getattr(self.package_sokoban_env, "last_action", -1), "Initial"
            ),
            num_boxes=self.package_sokoban_env.num_boxes,
        )
        return priv, pub


if __name__ == "__main__":
    # // 0=wall, 1=floor, 2=target
    # // 4=box-not-on-target, 5=player
    # initial_room = {
    #     "dim_room": [5, 5],
    #     "max_steps": 120,
    #     "num_boxes": 1,
    #     "seed": 42,
    #     "room_fixed": [
    #         [0, 0, 0, 0, 0],
    #         [0, 1, 1, 2, 0],
    #         [0, 1, 0, 1, 0],
    #         [0, 1, 5, 1, 0],
    #         [0, 0, 0, 0, 0]
    #     ],
    #     "room_state": [
    #         [0, 0, 0, 0, 0],
    #         [0, 1, 4, 1, 0],
    #         [0, 1, 0, 1, 0],
    #         [0, 1, 5, 1, 0],
    #         [0, 0, 0, 0, 0]
    #     ]
    # }
    task_instance_dict = {
        "initial_engine_snapshot": {
            "dim_room": [5, 5],
            "max_steps": 120,
            "num_boxes": 1,
            "room_fixed": [
                [0, 0, 0, 0, 0],
                [0, 1, 1, 2, 0],
                [0, 1, 0, 1, 0],
                [0, 1, 1, 1, 0],
                [0, 0, 0, 0, 0],
            ],
            "room_state": [
                [0, 0, 0, 0, 0],
                [0, 1, 4, 1, 0],
                [0, 1, 0, 1, 0],
                [0, 1, 5, 1, 0],
                [0, 0, 0, 0, 0],
            ],
            "box_mapping": [{"original": [1, 2], "current": [3, 2]}],
            "boxes_on_target": 0,
            "np_random_state": {
                "key": "MT19937",
                "state": [1804289383, 846930886, 1681692777, 1714636915],
                "pos": 0,
            },
            "reward_last": 0,
            "num_env_steps": 0,
        }
    }
    import random
    import asyncio

    async def sanity():
        task_instance = TaskInstance()
        engine = SokobanEngine(task_instance=task_instance)
        priv, pub = await engine._reset_engine()
        print(await engine._render(priv, pub))  # initial board

        for _ in range(10):  # play 10 random moves
            a = random.randint(0, 8)  # action range 0-8
            priv, pub = await engine._step_engine(a)
            print(f"\n### step {pub.num_steps} — {ACTION_LOOKUP[a]} ###")
            print("public:", pub)
            print("private:", priv)
            print(await engine._render(priv, pub))
            if priv.terminated or priv.truncated:
                break

    asyncio.run(sanity())
    # sokoban_engine = SokobanEngine.deserialize(
    #     engine_snapshot=SokobanEngineSnapshot(
    #         instance=instance_information,
    #         snapshot_dict=instance_information["initial_engine_snapshot"],
    #     )
    # )


# {
#   "dim_room": [5, 5],
#   "max_steps": 120,
#   "num_boxes": 1,

#   "room_fixed": [...],                // as above
#   "room_state": [...],                // current grid (3 = box-on-target)

#   "box_mapping": {
#     "[1,3]": [3,2]                    // origin-target → current-pos pairs
#   },
#   "player_position": [3, 2],          // row, col

#   "num_env_steps": 15,                // steps already taken
#   "boxes_on_target": 0,               // live counter

#   "np_random_state": {                // optional but makes replay bit-exact
#     "key": "MT19937",
#     "state": [1804289383, 846930886, ...],
#     "pos": 123
#   }
# }<|MERGE_RESOLUTION|>--- conflicted
+++ resolved
@@ -339,14 +339,7 @@
         # as we are now using our RewardStack for a more structured reward calculation.
         obs_raw, _, terminated_gym, info = self.package_sokoban_env.step(action)
 
-<<<<<<< HEAD
-        # Fix: recalculate correct boxes on target after underlying env step
         self.package_sokoban_env.boxes_on_target = _count_boxes_on_target(self.package_sokoban_env.room_state)
-
-        # --- Construct current public state (needed for RewardStack and for observation) --- 
-=======
-        # --- Construct current public state (needed for RewardStack and for observation) ---
->>>>>>> 2a4aac6f
         current_pub_state = SokobanPublicState(
             dim_room=self.package_sokoban_env.dim_room,
             room_fixed=self.package_sokoban_env.room_fixed.copy(),
